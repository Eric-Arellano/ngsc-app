// @flow
import React from 'react'
import { Link } from 'react-router-dom'
import logo from './logo.png'
import s from './Header.module.css'

const Header = () => (
  <header className={s.container}>
    <a href="/">
      <img src={logo} className={s.logo} alt="logo" />
    </a>
<<<<<<< HEAD
      <nav>
          <ul>

              <li><Link to={'/'}>Home</Link></li>
              <li><Link to={'/participation'}>Participation</Link></li>
              {/*<li><Link to={'/calendar'}>Calendar</Link></li>*/}
              {/*<li><Link to={'/leadership'}>Leadership</Link></li>*/}
              {/*<li><Link to={'/contact-us'}>Contact Us</Link></li>*/}
              </ul>
      </nav>
    <h1 className={s.title}>NGSC Engagement Requirements</h1>
=======
    <h1 className={s.title}>NGSC App</h1>
>>>>>>> 72680854
  </header>
)

export default Header<|MERGE_RESOLUTION|>--- conflicted
+++ resolved
@@ -9,7 +9,6 @@
     <a href="/">
       <img src={logo} className={s.logo} alt="logo" />
     </a>
-<<<<<<< HEAD
       <nav>
           <ul>
 
@@ -20,10 +19,7 @@
               {/*<li><Link to={'/contact-us'}>Contact Us</Link></li>*/}
               </ul>
       </nav>
-    <h1 className={s.title}>NGSC Engagement Requirements</h1>
-=======
     <h1 className={s.title}>NGSC App</h1>
->>>>>>> 72680854
   </header>
 )
 
