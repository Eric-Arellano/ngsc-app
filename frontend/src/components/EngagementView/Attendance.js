--- conflicted
+++ resolved
@@ -3,38 +3,21 @@
 import { Entry, Panel } from 'components'
 
 type Props = {
-<<<<<<< HEAD
-  noShows: number
+  noShows: number,
+  mt_percent: str,
+  com_percent: str
 }
 
-const Attendance = ({noShows}: Props) => (
+const Attendance = ({noShows, mt_percent, com_percent}: Props) => (
   <Panel header='Attendance'>
     <Entry>No-shows: {noShows}</Entry>
+    <Entry>Mission Team Percent: {mt_percent}</Entry>
+    <Entry>Committee Percent: {com_percent}</Entry>
     <p><em>
       * No-shows indicate the number of times that you have RSVP'd that you will be attending an event but did
       not sign in on our records. If you need to dispute this number, please let e-mail the Admin chair.
     </em></p>
   </Panel>
 )
-=======
-    noShows: number,
-    mt_percent: str,
-    com_percent: str
-}
-
-const Attendance = (props: Props) => {
-    return (
-        <Panel header='Attendance'>
-            <Entry>No-shows: {props.noShows}</Entry>
-            <Entry>Mission Team Percent: {props.mt_percent}</Entry>
-            <Entry>Committee Percent: {props.com_percent}</Entry>
-            <p><em>
-                * No-shows indicate the number of times that you have RSVPed that you will be attending an event but did
-                not sign in on our records. If you need to dispute this number, please let e-mail the Admin chair.
-            </em></p>
-        </Panel>
-    )
-}
->>>>>>> 2d81f0cc
 
 export default Attendance