--- conflicted
+++ resolved
@@ -12,12 +12,9 @@
 import PanelWithLoading from './Panel/PanelWithLoading'
 // Views
 import AcceptedEngagement from './ParticipationView/AcceptedEngagement'
-<<<<<<< HEAD
-import AppView from './AppView/AppView'
-=======
 import AdminView from './AdminView/AdminView'
 import App from './App/App'
->>>>>>> b2635200
+import AppView from './AppView/AppView'
 import Attendance from './ParticipationView/Attendance'
 import Confirmation from './LoginView/Confirmation'
 import Demographics from './ParticipationView/Demographics'
@@ -27,10 +24,7 @@
 import ParticipationView from './ParticipationView/ParticipationView'
 
 export {
-<<<<<<< HEAD
     AppView,
-=======
->>>>>>> b2635200
   Button,
   ButtonGroup,
   Confirmation,
@@ -46,7 +40,6 @@
   ParticipationView,
   AcceptedEngagement,
     AdminView,
-    App,
   Attendance,
   LoggedEngagement,
   Loading,
