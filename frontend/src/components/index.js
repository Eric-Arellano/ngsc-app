--- conflicted
+++ resolved
@@ -14,20 +14,6 @@
 import PrivateRoute from './Routes/PrivateRoute'
 
 export {
-<<<<<<< HEAD
-    Button,
-    ButtonGroup,
-    Footer,
-    Entry,
-    Error,
-    Header,
-    Input,
-    Label,
-    Loading,
-    Panel,
-    PanelWithLoading,
-    PrivateRoute,
-=======
   Button,
   ButtonGroup,
   Footer,
@@ -41,5 +27,4 @@
   Panel,
   PanelWithLoading,
   PrivateRoute,
->>>>>>> ef3501ce
 }