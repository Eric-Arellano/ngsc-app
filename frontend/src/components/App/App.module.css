/* App */

.app {
    height: 100%;
    text-align: center;
<<<<<<< HEAD
    font-size: 100%;
    margin: 0;
    padding: 0;
=======
    font-size: 1.2em;
>>>>>>> 9589b70e
}

.body {
    padding: 2.5%;
}

@media screen and (min-width: 768px) {

    .app {
        font-size: 120%
    }

}

/* TODO: move this CSS to form component once made */
@media screen and (max-width: 768px) {

    .form-group {
        max-width: 300px;
        margin-left: auto;
        margin-right: auto;
    }

    .has-feedback label ~ .form-control-feedback {
        top: 33px;
    }

}<|MERGE_RESOLUTION|>--- conflicted
+++ resolved
@@ -3,30 +3,14 @@
 .app {
     height: 100%;
     text-align: center;
-<<<<<<< HEAD
-    font-size: 100%;
-    margin: 0;
-    padding: 0;
-=======
     font-size: 1.2em;
->>>>>>> 9589b70e
 }
 
 .body {
     padding: 2.5%;
 }
 
-@media screen and (min-width: 768px) {
-
-    .app {
-        font-size: 120%
-    }
-
-}
-
-/* TODO: move this CSS to form component once made */
 @media screen and (max-width: 768px) {
-
     .form-group {
         max-width: 300px;
         margin-left: auto;
@@ -37,4 +21,7 @@
         top: 33px;
     }
 
+    .body {
+        font-size: 100%;
+    }
 }