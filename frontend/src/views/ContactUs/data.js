--- conflicted
+++ resolved
@@ -1,6 +1,6 @@
 // @flow
 
-import type { Name } from 'types'
+import type {Name} from 'types'
 
 export type BioType = {
   name: Name,
@@ -65,13 +65,8 @@
           last: 'Lehmann'
         },
         position: 'Chief of Staff',
-<<<<<<< HEAD
-        email: '',
+        email: 'Kara.Lehmann@asu.edu',
         pictureURL: 'https://media.licdn.com/dms/image/C5103AQEg_3HmNMpWaQ/profile-displayphoto-shrink_800_800/0?e=1527994800&v=alpha&t=N8xvwwupgSVbciIHWMoS_lpSeHaWmpNuU1kLnTycdO4'
-=======
-        email: 'Kara.Lehmann@asu.edu',
-        pictureURL: 'https://scontent-lax3-1.xx.fbcdn.net/v/t1.0-9/15170783_1415096675175086_4730606509373821185_n.jpg?_nc_cat=0&_nc_eui2=v1%3AAeHJ3-1GLZArXq26gPpAuEPB0gyFjdwLbW3oDm0CAwm6PpDg-QpHSMyYh8jP044hXmGdICD0l4mcxNSMz2Pecj2P37mZ-eUc-ml2kYC4IdItsg&oh=f11e384a801000c6ac6700be0c2d2021&oe=5B7364AB'
->>>>>>> eecbb968
       },
       {
         name: {
@@ -156,13 +151,8 @@
           last: 'Peña'
         },
         position: 'Section 6',
-<<<<<<< HEAD
-        email: '',
+        email: 'Mariana.Pena@asu.edu',
         pictureURL: 'https://media.licdn.com/dms/image/C4D03AQEgu8rLnSkEQg/profile-displayphoto-shrink_800_800/0?e=1527994800&v=alpha&t=LzzqiO7P_L30ZaCSzrUlWmetay7BaEN_cDmG6DXKGGk'
-=======
-        email: 'Mariana.Pena@asu.edu',
-        pictureURL: ''
->>>>>>> eecbb968
       },
       {
         name: {
@@ -170,13 +160,8 @@
           last: 'Arellano'
         },
         position: 'Section 7',
-<<<<<<< HEAD
-        email: '',
+        email: 'Andrea.Arellano.1@asu.edu',
         pictureURL: 'https://scontent-lax3-1.xx.fbcdn.net/v/t1.0-9/29792700_1086979038111957_2769352569781246734_n.jpg?_nc_cat=0&_nc_eui2=v1%3AAeHbCd1O3Zbon-S0SR5_k7ORTR8W38MMXhIPFhxqrYQgDFSZNP52sfLYBQizNW04w5EZuWpaaNbutGv1nZr51hCxoEO-1uRYbxQlZK61mDkQjA&oh=0c3b699e4e1a4955e7b1851d0544dd07&oe=5B664505'
-=======
-        email: 'Andrea.Arellano.1@asu.edu',
-        pictureURL: ''
->>>>>>> eecbb968
       },
       {
         name: {
@@ -193,13 +178,8 @@
           last: 'Stone'
         },
         position: 'Section 9',
-<<<<<<< HEAD
-        email: '',
+        email: 'Samantha.F.Stone@asu.edu',
         pictureURL: 'https://scontent-lax3-1.xx.fbcdn.net/v/t1.0-9/15747557_1292463974147727_4193737941078067186_n.jpg?_nc_cat=0&_nc_eui2=v1%3AAeHuFCpm6PPhiFIHVACNZQOnskr0AqDu4aGdwZSgE-Gp9g8QGQYy87axZB9qRQiSgcBj53edQQDetGFYZsx8-Ov7xdKgo24Cx1vacnrYLZ7eYA&oh=96578ee475e8cce4f8053e6f2444cdc8&oe=5B35DDC2'
-=======
-        email: 'Samantha.F.Stone@asu.edu',
-        pictureURL: ''
->>>>>>> eecbb968
       },
       {
         name: {
@@ -207,13 +187,8 @@
           last: 'Arnold'
         },
         position: 'Section 10',
-<<<<<<< HEAD
-        email: '',
+        email: 'madison.arnold.1@asu.edu',
         pictureURL: 'https://scontent-lax3-1.xx.fbcdn.net/v/t1.0-9/15107444_1612269835454493_2333612002911913476_n.jpg?_nc_cat=0&_nc_eui2=v1%3AAeGKfLEXIMpd0Bbu0C41rdDBCy4yp3SXdMX5cdwl5podXBNCXlm6F2rA1fpvaefiQm22R7CLJsFBBhal1WBbS8WSACWRtiXYjFNrppfxX9Mgiw&oh=25ee0fe9fc8d8d1a80cb573f962a5f86&oe=5B680FB9'
-=======
-        email: 'madison.arnold.1@asu.edu',
-        pictureURL: ''
->>>>>>> eecbb968
       },
     ]
   },
@@ -226,13 +201,8 @@
           last: 'Seidner'
         },
         position: 'Admin Chair',
-<<<<<<< HEAD
-        email: '',
+        email: 'jseidne@asu.edu',
         pictureURL: 'https://media.licdn.com/dms/image/C5603AQGledn5coGyVw/profile-displayphoto-shrink_800_800/0?e=1527994800&v=alpha&t=xVjDZW-qa651bieLyMI5R5NYJWuJjlgExQA_yKcTSJQ'
-=======
-        email: 'jseidne@asu.edu',
-        pictureURL: ''
->>>>>>> eecbb968
       },
       {
         name: {
@@ -240,13 +210,8 @@
           last: 'Hackmann'
         },
         position: 'Ambassadors Chair',
-<<<<<<< HEAD
-        email: '',
+        email: 'ehackma1@asu.edu',
         pictureURL: 'https://scontent-lax3-1.xx.fbcdn.net/v/t1.0-9/16831977_1867537380189704_7874044308575759814_n.jpg?_nc_cat=0&_nc_eui2=v1%3AAeH3NySFx2GnOeXTEmZHlTe9QWa7mgPvvKm_yTFH7A33rpuTIpOaADc5YeeTVzzjv009bQa6TCTWOB3LQVy-i90DhekS-OWBpOpjsh-Z40dCyQ&oh=d2d33a9df39049d2a545e5785a568149&oe=5B2A395A'
-=======
-        email: 'ehackma1@asu.edu',
-        pictureURL: ''
->>>>>>> eecbb968
       },
       {
         name: {
@@ -254,13 +219,8 @@
           last: 'Wright'
         },
         position: 'Civil-Mil Chair',
-<<<<<<< HEAD
-        email: '',
+        email: 'brwrigh1@asu.edu',
         pictureURL: 'https://media.licdn.com/dms/image/C5603AQG1Q0pMozaYcg/profile-displayphoto-shrink_800_800/0?e=1527994800&v=alpha&t=ntZBsTmCahfu_khTskVx_3AtXvgkmca_JpUj64z1lhE'
-=======
-        email: 'brwrigh1@asu.edu',
-        pictureURL: ''
->>>>>>> eecbb968
       },
       {
         name: {
@@ -268,13 +228,8 @@
           last: 'Neves Perez'
         },
         position: 'Communications Chair',
-<<<<<<< HEAD
-        email: '',
+        email: 'Sara.Nevespereira@asu.edu',
         pictureURL: 'https://scontent-lax3-1.xx.fbcdn.net/v/t1.0-9/19060026_10212235284504635_4234299516823943275_n.jpg?_nc_cat=0&_nc_eui2=v1%3AAeFZV6sCWBusApiI7pYoAyILFL9YB-k4lrnaaLjiBw4YaJ1twcrQI1_VgOaM3Jnnz780BFGnn30F3uFHQVjZ1aM48Z3UB-ST9raAWhDcEPEwcA&oh=aa57ec0ef4a06373ea8686aed3bcdfc1&oe=5B362EC1'
-=======
-        email: 'Sara.Nevespereira@asu.edu',
-        pictureURL: ''
->>>>>>> eecbb968
       },
       {
         name: {
@@ -282,13 +237,8 @@
           last: 'Rainge'
         },
         position: 'Events Chair',
-<<<<<<< HEAD
-        email: '',
+        email: 'jrainge@asu.edu',
         pictureURL: 'https://scontent-lax3-1.xx.fbcdn.net/v/t31.0-8/21768940_1929571243934485_8974410512505753576_o.jpg?_nc_cat=0&_nc_eui2=v1%3AAeGWc0OZESLyWlxwbSesk9kVFomqzfekfHxKpFOJkuvH0N9sI6uXaApNyLesXH4TEVhwrC_eGg77HTQvZ2g33OAEPoYU3BJN-qoHjPo21HGnZg&oh=dadc032135d729fd1475b04326a55af1&oe=5B299651'
-=======
-        email: 'jrainge@asu.edu',
-        pictureURL: ''
->>>>>>> eecbb968
       },
       {
         name: {
@@ -296,13 +246,8 @@
           last: 'Livingston'
         },
         position: 'Mentorship Chair',
-<<<<<<< HEAD
-        email: '',
+        email: 'cslivin1@asu.edu',
         pictureURL: 'https://scontent-lax3-1.xx.fbcdn.net/v/t31.0-8/17880148_780493898782379_5991580927269278218_o.jpg?_nc_cat=0&_nc_eui2=v1%3AAeGSx3jRrLqDOdtDw4vyyMxn_uadYF74I-iKRetqs2M-OYkod8Tv-eGPr2GGsMfZYNihqtbIEcmoEQkVLUaxaMJswAAcTWeskB-SsZMcK2cPqA&oh=a2cda67d900b5dab071ee1fddb4a2d22&oe=5B73DCB9'
-=======
-        email: 'cslivin1@asu.edu',
-        pictureURL: ''
->>>>>>> eecbb968
       },
       {
         name: {
@@ -310,13 +255,8 @@
           last: 'Graham'
         },
         position: 'Service',
-<<<<<<< HEAD
-        email: '',
+        email: 'jmgrah10@asu.edu',
         pictureURL: 'https://scontent-lax3-1.xx.fbcdn.net/v/t1.0-9/10624643_732878030092678_8120086573989626366_n.jpg?_nc_cat=0&_nc_eui2=v1%3AAeGZr19m9hvv4TcXNg7R0WArFEthIKHfFwUqP9EFzle4trqvskGvrGn9JJKR5YJEP67zNu4W9eJZXzOXEaR9MMJKj1D7lpWW5XFCwmmFkJNo8A&oh=356b2aa4a51c06208dd3f38d5fd69f1f&oe=5B358479'
-=======
-        email: 'jmgrah10@asu.edu',
-        pictureURL: ''
->>>>>>> eecbb968
       },
       {
         name: {
@@ -324,13 +264,8 @@
           last: 'Holtrop'
         },
         position: 'Social',
-<<<<<<< HEAD
-        email: '',
+        email: 'tholtrop@asu.edu',
         pictureURL: 'https://scontent-lax3-1.xx.fbcdn.net/v/t1.0-9/23473282_153980968547040_560708824949638159_n.jpg?_nc_cat=0&_nc_eui2=v1%3AAeG3aCa3v_11Gemuk9Gy3MA7qQiJAZaXVsasP2fupR2wfvLv_RPKEiU-4yUVJJS8EkL29z3lW7bItTIz5ByORld-vDpfFDxEclQ_IJ3l1yo1jQ&oh=edbe3bfa83c1893c9b821c61f5604581&oe=5B75F4AB'
-=======
-        email: 'tholtrop@asu.edu',
-        pictureURL: ''
->>>>>>> eecbb968
       },
       {
         name: {
@@ -338,13 +273,8 @@
           last: 'Addla Hari'
         },
         position: 'Training',
-<<<<<<< HEAD
-        email: '',
+        email: 'pooja.addlahari@asu.edu',
         pictureURL: 'https://media.licdn.com/dms/image/C5603AQGC_HeC0N6ugQ/profile-displayphoto-shrink_800_800/0?e=1527994800&v=alpha&t=Q72A6KmeoG_R_W3tlI3wZf9kZFYI_voraTevDsHnGvg'
-=======
-        email: 'pooja.addlahari@asu.edu',
-        pictureURL: ''
->>>>>>> eecbb968
       },
       {
         name: {
@@ -352,13 +282,8 @@
           last: 'Christenson'
         },
         position: 'Transfer',
-<<<<<<< HEAD
-        email: '',
+        email: 'Kyla.Christenson@asu.edu',
         pictureURL: 'https://media.licdn.com/dms/image/C4D03AQGJivSPiznj2w/profile-displayphoto-shrink_800_800/0?e=1527994800&v=alpha&t=H_Ab3BCNHtLUsKyuWSboth4wlwK6P4wlWsCsDe01hMs'
-=======
-        email: 'Kyla.Christenson@asu.edu',
-        pictureURL: ''
->>>>>>> eecbb968
       },
     ]
   },
