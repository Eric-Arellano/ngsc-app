import AdminView from './Admin/AdminView'
import AppViewContainer from './App/AppViewContainer'
<<<<<<< HEAD
import EventsView from './Events/EventsView'
=======
import ContactUsView from './ContactUs/ContactUsView'
>>>>>>> ffaa1cf6
import LoginViewContainer from './Login/LoginViewContainer'
import ParticipationView from './Participation/ParticipationView'

export {
  AdminView,
  AppViewContainer,
<<<<<<< HEAD
    EventsView,
=======
  ContactUsView,
>>>>>>> ffaa1cf6
  LoginViewContainer,
  ParticipationView
}<|MERGE_RESOLUTION|>--- conflicted
+++ resolved
@@ -1,21 +1,15 @@
 import AdminView from './Admin/AdminView'
 import AppViewContainer from './App/AppViewContainer'
-<<<<<<< HEAD
+import ContactUsView from './ContactUs/ContactUsView'
 import EventsView from './Events/EventsView'
-=======
-import ContactUsView from './ContactUs/ContactUsView'
->>>>>>> ffaa1cf6
 import LoginViewContainer from './Login/LoginViewContainer'
 import ParticipationView from './Participation/ParticipationView'
 
 export {
   AdminView,
   AppViewContainer,
-<<<<<<< HEAD
-    EventsView,
-=======
   ContactUsView,
->>>>>>> ffaa1cf6
+  EventsView,
   LoginViewContainer,
   ParticipationView
 }