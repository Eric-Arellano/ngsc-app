--- conflicted
+++ resolved
@@ -16,16 +16,6 @@
 const AppView = ({isLoggedIn, student, login, resetState}: Props) => (
   <div className={s.outerContainer}>
     <Header />
-<<<<<<< HEAD
-    <Switch>
-      <PrivateRoute exact path='/' isLoggedIn={isLoggedIn} component={ParticipationView} student={student}
-                    resetState={resetState} login={login} />
-      <Route exact path='/admin' component={AdminView} />
-      <Route exact path='/events' component={EventsView} />
-      {/*<Route exact path='/internships' component={EventsView} /> // TODO: implement internships */}
-      <Route exact path='/leadership' component={ContactUsView} />
-    </Switch>
-=======
     <div className={s.mainContent}>
       <Switch>
         <PrivateRoute exact path='/' isLoggedIn={isLoggedIn} component={ParticipationView} student={student}
@@ -35,7 +25,6 @@
         <Route exact path='/leadership' component={ContactUsView} />
       </Switch>
     </div>
->>>>>>> 1748aa88
     <Footer />
   </div>
 )
