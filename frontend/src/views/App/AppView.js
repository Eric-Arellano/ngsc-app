--- conflicted
+++ resolved
@@ -14,17 +14,6 @@
 }
 
 const AppView = ({isLoggedIn, student, login, resetState}: Props) => (
-<<<<<<< HEAD
-    <div className={s.app}>
-        <Header />
-        <Switch>
-
-            <PrivateRoute path={'/participation'} isLoggedIn={isLoggedIn} student={student} resetState={resetState} login={login}/>
-            <PrivateRoute path={'/'} isLoggedIn={isLoggedIn} student={student} resetState={resetState} login={login}/>
-        </Switch>
-        <Footer/>
-    </div>
-=======
   <div className={s.app}>
     <Header />
     <Switch>
@@ -36,7 +25,6 @@
     </Switch>
     <Footer />
   </div>
->>>>>>> 58660503
 )
 
 export default AppView