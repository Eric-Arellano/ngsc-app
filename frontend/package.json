{
  "name": "frontend",
  "version": "0.4.0",
  "homepage": "http://ngsc-app.org/",
  "private": true,
  "dependencies": {
    "axios": "^0.18.0",
    "custom-react-scripts": "^0.2.2",
    "flow-bin": "^0.69.0",
    "lodash": "^4.17.5",
<<<<<<< HEAD
    "moment": "^2.20.1",
    "react": "^16.2.0",
    "react-big-calendar": "^0.18.0",
    "react-dom": "^16.2.0",
    "react-icons": "^2.2.7",
=======
    "moment": "^2.22.0",
    "react": "^16.3.1",
    "react-big-calendar": "^0.19.0",
    "react-dom": "^16.3.1",
>>>>>>> f7daa6d5
    "react-router-dom": "^4.2.2",
    "react-table": "^6.8.0"
  },
  "scripts": {
    "start": "react-scripts start",
    "build": "react-scripts build",
    "test": "react-scripts test --env=jsdom",
    "eject": "react-scripts eject",
    "server": "python ../backend/app.py",
    "flow": "flow"
  },
  "devDependencies": {
    "standard": "^10.0.3"
  },
  "proxy": "http://localhost:5000/",
  "license": "MIT"
}<|MERGE_RESOLUTION|>--- conflicted
+++ resolved
@@ -8,18 +8,11 @@
     "custom-react-scripts": "^0.2.2",
     "flow-bin": "^0.69.0",
     "lodash": "^4.17.5",
-<<<<<<< HEAD
-    "moment": "^2.20.1",
-    "react": "^16.2.0",
-    "react-big-calendar": "^0.18.0",
-    "react-dom": "^16.2.0",
-    "react-icons": "^2.2.7",
-=======
     "moment": "^2.22.0",
     "react": "^16.3.1",
     "react-big-calendar": "^0.19.0",
     "react-dom": "^16.3.1",
->>>>>>> f7daa6d5
+    "react-icons": "^2.2.7",
     "react-router-dom": "^4.2.2",
     "react-table": "^6.8.0"
   },
